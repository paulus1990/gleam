--- conflicted
+++ resolved
@@ -649,12 +649,7 @@
         .expect("Preregistered type for fn was not a fn");
 
     // Find the external implementation for the current target, if one has been given.
-<<<<<<< HEAD
-    let external =
-        target_function_implementation(environment.target, &external_erlang, &external_javascript, &external_wasm);
-=======
-    let external = target_function_implementation(target, &external_erlang, &external_javascript);
->>>>>>> d761a680
+    let external = target_function_implementation(target, &external_erlang, &external_javascript, &external_wasm);
     let (impl_module, impl_function) = implementation_names(external, module_name, &name);
 
     // The function must have at least one implementation somewhere.
@@ -740,12 +735,8 @@
         body,
         external_erlang,
         external_javascript,
-<<<<<<< HEAD
         external_wasm,
-        supported_targets,
-=======
         implementations,
->>>>>>> d761a680
     }))
 }
 
@@ -1185,12 +1176,8 @@
         return_type,
         external_erlang,
         external_javascript,
-<<<<<<< HEAD
         external_wasm,
-        supported_targets,
-=======
         implementations,
->>>>>>> d761a680
     } = function;
 
     // Lookup the inferred function information
@@ -1246,12 +1233,8 @@
         body,
         external_erlang,
         external_javascript,
-<<<<<<< HEAD
         external_wasm,
-        supported_targets,
-=======
         implementations,
->>>>>>> d761a680
     })
 }
 
